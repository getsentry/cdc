from abc import ABC, abstractmethod
import re
from psycopg2 import (  # type: ignore
    connect,
    sql,
)
from typing import Any, AnyStr, cast, IO, Mapping, Sequence

import jsonschema  # type: ignore
import logging
import uuid

from cdc.snapshots.sources import SnapshotSource
from cdc.snapshots.snapshot_types import (
    ColumnConfig,
    DateTimeFormatterConfig,
    SnapshotDescriptor,
    TableConfig,
    TableDumpFormat,
    Xid,
)
<<<<<<< HEAD
from cdc.snapshots.destinations import FileMode, SnapshotDestination
=======
from cdc.snapshots.destinations import SnapshotDestination
>>>>>>> a4be8c81
from cdc.utils.logging import LoggerAdapter
from cdc.utils.registry import Configuration

logger = LoggerAdapter(logging.getLogger(__name__))


class PostgresSnapshot(SnapshotSource):
    def __init__(self, dsn: str) -> None:
        self.__dsn = dsn

    def dump(
        self, output: SnapshotDestination, tables: Sequence[TableConfig]
    ) -> SnapshotDescriptor:
        logger.debug("Establishing replication connection to %r...", self.__dsn)
        with connect(self.__dsn).cursor() as cursor:
            cursor.execute(
                """
                SET TRANSACTION ISOLATION LEVEL SERIALIZABLE, READ ONLY, DEFERRABLE
                """
            )
            cursor.execute("SELECT txid_current_snapshot()")
            current_snapshot = cursor.fetchone()
            xmin, xmax, xip_list = current_snapshot[0].split(":")
            xip_list = [Xid(int(xid)) for xid in xip_list.split(",") if xid]
            snapshot_descriptor = SnapshotDescriptor(
                Xid(int(xmin)), Xid(int(xmax)), xip_list
            )

            logger.debug("Snapshot exported %r.", snapshot_descriptor)

            output.write_metadata(tables=tables, snapshot=snapshot_descriptor)

            for table in tables:
                table_name = table.table
                with output.open_table(table, TableDumpFormat.CSV) as table_file:
                    logger.debug(
                        "Dumping table %s, using snapshot: %r...",
                        table,
                        snapshot_descriptor,
                    )

                    if not table.columns:
                        cols_expr = sql.SQL("*")
                    else:
                        cols_expr = sql.SQL(", ").join(
                            [format_column(column) for column in table.columns]
                        )

                    cursor.copy_expert(
                        sql.SQL(
                            "COPY (SELECT {columns} FROM {table}) TO STDOUT WITH CSV HEADER"
                        ).format(table=sql.Identifier(table_name), columns=cols_expr),
                        table_file,
                    )

                logger.info("Dumped %s rows from %r.", cursor.rowcount, table)
        return snapshot_descriptor


def format_column(column: ColumnConfig) -> sql.SQL:
    if column.formatter is None:
        return sql.Identifier(column.name)
    elif isinstance(column.formatter, DateTimeFormatterConfig):
        return format_datetime(column.name, column.formatter)
    else:
        raise ValueError(f"Unknown formatter type {type(column.formatter)}")


def format_datetime(col_name: str, formatter: DateTimeFormatterConfig) -> sql.SQL:
<<<<<<< HEAD
    return sql.SQL("DATE_TRUNC({precision} ,{column})::timestamp AS {alias}").format(
=======
    return sql.SQL("DATE_TRUNC({precision}, {column})::timestamp AS {alias}").format(
>>>>>>> a4be8c81
        precision=sql.Literal(formatter.precision.value),
        column=sql.Identifier(col_name),
        alias=sql.Identifier(col_name),
    )


def postgres_snapshot_factory(configuration: Configuration) -> PostgresSnapshot:
    jsonschema.validate(
        configuration,
        {
            "type": "object",
            "properties": {"dsn": {"type": "string"}},
            "required": ["dsn"],
        },
    )
    return PostgresSnapshot(dsn=configuration["dsn"])<|MERGE_RESOLUTION|>--- conflicted
+++ resolved
@@ -19,11 +19,7 @@
     TableDumpFormat,
     Xid,
 )
-<<<<<<< HEAD
 from cdc.snapshots.destinations import FileMode, SnapshotDestination
-=======
-from cdc.snapshots.destinations import SnapshotDestination
->>>>>>> a4be8c81
 from cdc.utils.logging import LoggerAdapter
 from cdc.utils.registry import Configuration
 
@@ -93,11 +89,7 @@
 
 
 def format_datetime(col_name: str, formatter: DateTimeFormatterConfig) -> sql.SQL:
-<<<<<<< HEAD
-    return sql.SQL("DATE_TRUNC({precision} ,{column})::timestamp AS {alias}").format(
-=======
     return sql.SQL("DATE_TRUNC({precision}, {column})::timestamp AS {alias}").format(
->>>>>>> a4be8c81
         precision=sql.Literal(formatter.precision.value),
         column=sql.Identifier(col_name),
         alias=sql.Identifier(col_name),
