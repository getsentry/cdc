from __future__ import annotations
from enum import Enum

import gzip
import json
import logging
import tempfile
from abc import ABC, abstractmethod
from contextlib import closing, contextmanager
from dataclasses import asdict
from datetime import datetime
from enum import Enum
from os import mkdir, path
<<<<<<< HEAD
from typing import IO, Any, AnyStr, Generator, Optional, Sequence
=======
from typing import Any, AnyStr, Generator, IO, Optional, Sequence
>>>>>>> a4be8c81

import jsonschema  # type: ignore
from cdc.snapshots.destinations import DestinationContext, SnapshotDestination
from cdc.snapshots.destinations.destination_storage import (
    FileMode,
    SnapshotDestinationStorage,
)
from cdc.snapshots.snapshot_types import (
    DumpState,
    SnapshotDescriptor,
    SnapshotId,
    TableConfig,
    TableDumpFormat,
)
from cdc.utils.logging import LoggerAdapter
from cdc.utils.registry import Configuration

logger = LoggerAdapter(logging.getLogger(__name__))


class DirectoryDestinationContext(DestinationContext):
    def __init__(self, directory_name: str) -> None:
        self.__directory_name = directory_name

    def _open_storage(
        self, snapshot_id: SnapshotId, product: str
    ) -> SnapshotDestinationStorage:
        dir_name = path.join(
            self.__directory_name, "cdc_snapshot_%s_%s" % (product, snapshot_id)
        )
        mkdir(dir_name)
        logger.debug("Snapshot directory created %s", dir_name)
        return DirectorySnapshot(snapshot_id, product, dir_name)


class DirectorySnapshot(SnapshotDestinationStorage):
    """
    Snapshot based on directories.

    It creates a main directory based on the snapshot id.
    It creates a  file per table and a metadata file.
    When it is closed in a consistent state it adds an empty "compelete" file
    to mark the snapshot is valid.
    """

    def __init__(
        self, snapshot_id: SnapshotId, product: str, directory_name: str
    ) -> None:
        self.id = snapshot_id
        self.product = product
        self.__directory_name = directory_name
        self.__tables_dir = path.join(self.__directory_name, "tables")

    def get_name(self) -> str:
        return self.__directory_name

    def write_metadata(
        self, tables: Sequence[TableConfig], snapshot: SnapshotDescriptor
    ) -> None:
        mkdir(self.__tables_dir)
        meta_file_name = path.join(self.__directory_name, "metadata.json")
        now = datetime.now()
        timestamp = datetime.timestamp(now)
        meta_content = {
            "snapshot_id": self.id,
            "product": self.product,
            "transactions": asdict(snapshot),
            "content": [t.to_dict() for t in tables],
            "start_timestamp": timestamp,
        }

<<<<<<< HEAD
        def safe_dump_default(value: Any) -> Any:
            if isinstance(value, Enum):
                return value.value
            else:
                raise TypeError

        with open(meta_file_name, "w") as meta_file:
            json.dump(meta_content, meta_file, default=safe_dump_default)

    @contextmanager
    def get_table_file(
        self,
        table_name: str,
        dump_format: TableDumpFormat,
        mode: FileMode,
        zip: bool = False,
=======
        with open(meta_file_name, "w") as meta_file:
            json.dump(meta_content, meta_file)

    @contextmanager
    def get_table_file(
        self, table_name: str, dump_format: TableDumpFormat
>>>>>>> a4be8c81
    ) -> Generator[IO[bytes], None, None]:
        extensions = {
            TableDumpFormat.CSV: "csv",
            TableDumpFormat.BINARY: "bin",
            TableDumpFormat.TEXT: "txt",
        }

        file_name = path.join(
            self.__tables_dir, "%s.%s" % (table_name, extensions[dump_format])
        )
        file_mode = "wb" if mode == FileMode.WRITE else "rb"
        if not zip:
            with open(file_name, file_mode) as table_file:
                yield table_file
        else:
            with gzip.open(f"{file_name}.gz", file_mode, compresslevel=5) as table_file:
                yield table_file

    def close(self, state: DumpState) -> None:
        if state != DumpState.ERROR:
            complete_file_name = path.join(self.__directory_name, "complete.json")
            with open(complete_file_name, "w") as complete_file:
                now = datetime.now()
                timestamp = datetime.timestamp(now)
                json.dump({"finish_timestamp": timestamp}, complete_file)


def directory_destination_factory(
    configuration: Configuration
) -> DirectoryDestinationContext:
    jsonschema.validate(
        configuration,
        {
            "type": "object",
            "properties": {"location": {"type": "string"}},
            "required": ["location"],
        },
    )
    return DirectoryDestinationContext(directory_name=configuration["location"])<|MERGE_RESOLUTION|>--- conflicted
+++ resolved
@@ -1,5 +1,4 @@
 from __future__ import annotations
-from enum import Enum
 
 import gzip
 import json
@@ -11,11 +10,7 @@
 from datetime import datetime
 from enum import Enum
 from os import mkdir, path
-<<<<<<< HEAD
 from typing import IO, Any, AnyStr, Generator, Optional, Sequence
-=======
-from typing import Any, AnyStr, Generator, IO, Optional, Sequence
->>>>>>> a4be8c81
 
 import jsonschema  # type: ignore
 from cdc.snapshots.destinations import DestinationContext, SnapshotDestination
@@ -87,15 +82,8 @@
             "start_timestamp": timestamp,
         }
 
-<<<<<<< HEAD
-        def safe_dump_default(value: Any) -> Any:
-            if isinstance(value, Enum):
-                return value.value
-            else:
-                raise TypeError
-
         with open(meta_file_name, "w") as meta_file:
-            json.dump(meta_content, meta_file, default=safe_dump_default)
+            json.dump(meta_content, meta_file)
 
     @contextmanager
     def get_table_file(
@@ -104,14 +92,6 @@
         dump_format: TableDumpFormat,
         mode: FileMode,
         zip: bool = False,
-=======
-        with open(meta_file_name, "w") as meta_file:
-            json.dump(meta_content, meta_file)
-
-    @contextmanager
-    def get_table_file(
-        self, table_name: str, dump_format: TableDumpFormat
->>>>>>> a4be8c81
     ) -> Generator[IO[bytes], None, None]:
         extensions = {
             TableDumpFormat.CSV: "csv",
